--- conflicted
+++ resolved
@@ -530,12 +530,8 @@
 ```
 
 As another example, `fold` be used with the `..` range operator to calculate the sum of the reciprocals of powers of 2 as shown below.
-<<<<<<< HEAD
-<img src="https://raw.githubusercontent.com/usefulmove/comp/main/assets/series-of-reciprocals-of-powers-of-2.jpg" align="left"/>
-=======
 <img src="https://raw.githubusercontent.com/usefulmove/comp/main/assets/series-of-reciprocals-of-powers-of-2.jpg" align="center"/>
 <br>
->>>>>>> df42833b
 ```
 % comp 0 100 1 .. 0 [ 2 swap ^ inv + ] fold
   2
