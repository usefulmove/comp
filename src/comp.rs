--- conflicted
+++ resolved
@@ -173,17 +173,11 @@
         self.compose_native("ln", Self::c_ln); // natural logarithm
         self.compose_native("rand", Self::c_rand); // random number
         self.compose_native("max", Self::c_max); // maximum
-<<<<<<< HEAD
-        self.compose_native("max_", Self::c_max_all); // maximum all
-        self.compose_native("min", Self::c_min); // minimum
-        self.compose_native("min_", Self::c_min_all); // minimum
-=======
         self.compose_native("max_all", Self::c_max_all); // maximum (all)
         self.compose_native("max_", Self::c_max_all);
         self.compose_native("min", Self::c_min); // minimum
         self.compose_native("min_all", Self::c_min_all); // minimum (all)
         self.compose_native("min_", Self::c_min_all);
->>>>>>> bc346cf3
         self.compose_native("minmax", Self::c_minmax); // minmax
         self.compose_native("avg", Self::c_avg); // average
         self.compose_native("avg_all", Self::c_avg_all); // average (all)
